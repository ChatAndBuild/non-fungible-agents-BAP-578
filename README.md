# BAP-578: Non-Fungible Agent (NFA) Token Standard

![BAP-578 Non-Fungible Agents](https://github.com/christelbuchanan/bep007-non-fungible-agents-nfa/blob/main/NFA-ReadMe-Header.png)

## Overview

BAP-578 introduces Non-Fungible Agents (NFAs)—programmable, autonomous tokens that act as on-chain "agents" capable of executing tasks, evolving, and interacting with other contracts. This standard merges the uniqueness of NFTs with autonomous functionality, positioning BNB Chain as the home for decentralized automation.

This implementation provides a complete framework for creating, managing, and governing autonomous agent tokens on the BNB Chain with **optional learning capabilities** that allow agents to evolve and improve over time.

For a comprehensive technical breakdown, read the [Whitepaper](https://nfa.xyz/)

## 🚀 Enhanced Learning Capabilities

BAP-578 now offers **two development paths** to accommodate different use cases and developer preferences:

### **Path 1: JSON Light Experience (Default)**

Perfect for most developers and immediate deployment:

- ✅ **Simple**: Familiar JSON metadata approach (like standard NFTs)
- ✅ **Fast**: Deploy agents immediately with no complexity
- ✅ **Compatible**: Works with all existing NFT infrastructure
- ✅ **Cost-effective**: Minimal gas costs for basic operations

### **Path 2: Merkle Tree Learning (Optional)**

For advanced developers wanting truly evolving agents:

- 🧠 **Evolving**: Agents that genuinely learn and improve over time
- 🔒 **Provable**: Cryptographically verifiable learning history
- ⚡ **Efficient**: Only 32-byte Merkle roots stored on-chain
- 🚀 **Advanced**: Cutting-edge AI agent capabilities from day 1

### **Key Benefits**

- **Backward Compatibility**: All existing agents continue working unchanged
- **Optional Adoption**: Choose your complexity level
- **Upgrade Path**: Simple agents can enable learning later
- **Gas Optimized**: Learning data stored off-chain with on-chain verification
- **Future-Proof**: Architecture supports advanced AI developments

## Why a Token Standard?

### The Need for Standardization

While traditional NFTs (BEP-721) provide uniqueness and ownership, they lack the standardized interfaces needed for autonomous behavior and cross-platform agent interactions. BAP-578 addresses this gap by defining:

1. **Consistent Agent Interfaces**: Standardized methods for action execution, state management, and logic upgrades that enable predictable interactions across platforms.

2. **Interoperability Framework**: Common patterns for how agents interact with other contracts, services, and each other, creating an ecosystem where agents from different developers can work together.

3. **Hybrid On-Chain/Off-Chain Architecture**: Clear separation between on-chain identity and permissions versus off-chain extended experience and complex behaviors, optimizing for both gas efficiency and rich functionality.

4. **Optional Learning System**: Standardized interfaces for agent learning and evolution, allowing developers to choose between simple static agents or sophisticated learning agents.

5. **Security Boundaries**: Standardized circuit breaker patterns, permission systems, and access controls that protect users and their assets.

### On-Chain vs. Off-Chain Components

BAP-578 carefully balances which components belong on-chain versus off-chain:

| Component               | Storage                              | Rationale                                                  |
| ----------------------- | ------------------------------------ | ---------------------------------------------------------- |
| Agent Identity          | On-chain                             | Core identity must be immutable and universally accessible |
| Ownership & Permissions | On-chain                             | Security and access control require consensus verification |
| Basic Metadata          | On-chain                             | Essential for marketplace display and basic interactions   |
| Logic Address           | On-chain                             | Determines how the agent behaves when actions are executed |
| Learning Tree Root      | On-chain                             | Cryptographic proof of learning state (32 bytes only)      |
| Extended Experience     | Off-chain (with hash verification)   | Rich experience would be prohibitively expensive on-chain  |
| Learning Tree Data      | Off-chain (with Merkle verification) | Detailed learning data with cryptographic integrity        |
| Complex Behaviors       | Off-chain                            | Advanced AI behaviors require off-chain computation        |
| Voice/Animation         | Off-chain (with URI reference)       | Media assets are too large for on-chain storage            |

This hybrid approach ensures that:

- Critical security and identity information is secured by blockchain consensus
- Gas costs remain reasonable for agent operations
- Rich agent experiences can evolve without blockchain limitations
- Learning capabilities are cryptographically verifiable yet cost-efficient

### Ecosystem Benefits

Standardization through BAP-578 enables:

1. **Developer Ecosystem**: Common interfaces allow developers to build agent-compatible applications without custom integration for each agent implementation.

2. **Marketplace Integration**: Platforms can display, trade, and interact with agents using standardized methods, regardless of the agent's specific purpose or learning capabilities.

3. **Cross-Platform Compatibility**: Agents can move between applications while maintaining their identity, experience, and learned behaviors.

4. **User Ownership**: Clear separation of on-chain and off-chain components ensures users maintain control of their agents' data and behavior.

5. **Innovation Acceleration**: Developers can focus on creating unique agent behaviors rather than reinventing infrastructure patterns.

6. **Learning Portability**: Agents with learning enabled can carry their knowledge and experience across different platforms and applications.

## Key Features

- **Autonomous Behavior**: Agents execute predefined logic (e.g., trading, interacting with contracts) without manual intervention
- **Statefulness**: Each agent maintains mutable state variables stored on-chain
- **Interoperability**: Agents can interact with any smart contract on the BNB Chain, including BAP-20 and BAP-721 tokens
- **Upgradability**: Agent logic can be upgraded by their owners via proxy patterns or modular logic
- **Optional Learning**: Agents can evolve and improve through cryptographically verifiable learning systems
- **Governance**: Protocol-level governance for parameter updates and improvements
- **Security**: Robust circuit breaker system for emergency pauses at both global and contract-specific levels
- **Extensibility**: Template system for creating specialized agent types
- **Enhanced Metadata**: Rich metadata structure with persona, experience, voice, and animation capabilities
- **Experience Modules**: Support for external experience sources with cryptographic verification
- **Vault System**: Secure access control for off-chain data with delegated permissions
- **Learning Metrics**: Track agent evolution with verifiable learning statistics

## Token Structure

- **Inheritance**: Extends BAP-721 (NFT standard) with additional agent-specific functions
- **Metadata**: Includes static attributes, dynamic metadata, state variables, and optional learning data
- **Smart Contract Design**: Implements key functions like executeAction(), setLogicAddress(), fundAgent(), getState(), and optional learning functions
- **Hybrid Storage**: Essential data on-chain, extended data off-chain with secure references
- **Learning Integration**: Optional Merkle tree-based learning with cryptographic verification

## Architecture

The BAP-578 standard consists of the following components:

### Core Contracts

- **`BAP578Enhanced.sol`**: The enhanced NFA contract that implements the agent token standard with optional learning
- **`BAP578.sol`**: The original NFA contract for backward compatibility
- **`CircuitBreaker.sol`**: Emergency shutdown mechanism with global and targeted pause capabilities
- **`AgentFactory.sol`**: Factory contract for deploying new agent tokens with customizable templates
- **`BAP578Governance.sol`**: Governance contract for protocol-level decisions
- **`BAP578Treasury.sol`**: Treasury management for fee collection and distribution
- **`ExperienceModuleRegistry.sol`**: Registry for managing external experience modules with cryptographic verification
- **`VaultPermissionManager.sol`**: Manages secure access to off-chain data vaults with time-based delegation

### Learning System

- **`MerkleTreeLearning.sol`**: Implementation of Merkle tree-based learning with cryptographic verification

### Interfaces and Examples

- **`IBAP578.sol`**: Interface defining the core functionality for BAP-578 compliant tokens
- **`ILearningModule.sol`**: Interface defining the standard for pluggable learning systems
- **`learning-integration.js`**: Demonstrates how to use the enhanced BAP578 standard with optional learning capabilities from day 1

### Agent Templates

- **`StrategicAgent.sol`**: Template for agents to monitor trends, detect mentions, and analyze sentiment across various platforms
- **`DeFiAgent.sol`**: Template for DeFi-focused agents (trading, liquidity provision)
- **`GameAgent.sol`**: Template for gaming-focused agents (NPCs, item management)
- **`DAOAgent.sol`**: Template for DAO-focused agents (voting, proposal execution)
- **`CreatorAgent.sol`**: Template for content creator agents (brand management, content scheduling)
- **`MockAgentLogic.sol`**: Template for basic functionality to validate the agent interaction model without complex business logic
- **`DAOAmbassadorAgent.sol`**: Alternative template for DAO-focused agents with optional learning capability
- **`LifestyleAgent.sol`**: Template for travel and personal assistant focused agents
- **`FanCollectibleAgent.sol`**: Template for agents for anime, game, or fictional characters with AI conversation capabilities

## Extended Metadata

BAP-578 tokens include an enhanced metadata structure with:

### Basic Metadata

- **persona**: JSON-encoded string representing character traits, style, tone, and behavioral intent
- **experience**: Short summary string describing the agent's default role or purpose
- **voiceHash**: Reference ID to a stored audio profile (e.g., via IPFS or Arweave)
- **animationURI**: URI to a video or Lottie-compatible animation file
- **vaultURI**: URI to the agent's vault (extended data storage)
- **vaultHash**: Hash of the vault contents for verification

### Learning Enhancements

- **learningEnabled**: Boolean flag indicating if learning is active
- **learningModule**: Address of the learning module contract
- **learningTreeRoot**: Merkle root of the agent's learning tree
- **learningVersion**: Version number of the learning implementation

## Use Cases

### Traditional Agents (JSON Light Experience)

- **DeFi Agents**: Autonomous portfolio managers with predefined strategies
- **Gaming NPCs**: Characters with static personalities and behaviors
- **DAO Participants**: Agents executing predefined governance rules
- **IoT Integration**: Digital twins for physical devices with fixed parameters

### Learning Agents (Merkle Tree Learning)

- **Adaptive DeFi Agents**: Portfolio managers that learn from market conditions and user preferences
- **Evolving Game Characters**: NPCs that develop based on player interactions and game events
- **Smart DAO Agents**: Governance participants that learn from proposal outcomes and community feedback
- **Personal AI Assistants**: Agents that adapt to user preferences and improve task execution over time
- **Content Creator Agents**: Brand assistants that learn audience preferences and optimize content strategies

## Getting Started

### Prerequisites

- Node.js (v14+)
- npm or yarn
- Hardhat

### Installation

1. Clone the repository:

```bash
<<<<<<< HEAD
git clone https://github.com/ChatAndBuild/non-fungible-agents-BAP578.git
cd non-fungible-agents-BAP578
=======
git clone https://github.com/yourusername/non-fungible-agents-BAP-578.git
cd BAP578
>>>>>>> 484daefd
```

2. Install dependencies:

```bash
npm install
```

3. Create a `.env` file based on `.env.example` and add your private key and BNB Chain RPC URL.

### Compilation

Compile the smart contracts:

```bash
npx hardhat compile
```

### Testing

Run the test suite:

```bash
npx hardhat test
```

### Deployment

Deploy to the BNB Chain testnet:

```bash
npx hardhat run scripts/deploy.js --network testnet
```

## Usage

### Creating a Simple Agent (JSON Light Experience)

To create a traditional agent with static metadata:

```javascript
// Use the simple createAgent function - learning disabled by default
const tx = await agentFactory.createAgent(
  "My Simple Agent",
  "MSA",
  logicAddress,
  "ipfs://metadata-uri"
);

const receipt = await tx.wait();
const agentCreatedEvent = receipt.events.find(e => e.event === "AgentCreated");
const agentAddress = agentCreatedEvent.args.agent;

console.log(`✅ Simple agent created at: ${agentAddress}`);
```

### Creating a Learning Agent from Day 1

To create an agent with learning capabilities enabled from the start:

```javascript
// 1. Create initial learning tree
const initialLearningData = {
  preferences: { indentation: "2-spaces", naming: "camelCase" },
  patterns: ["functional", "modular"],
  confidence: 0.1
};

const learningTree = createLearningTree(initialLearningData);
const initialRoot = ethers.utils.keccak256(
  ethers.utils.toUtf8Bytes(JSON.stringify(learningTree.branches))
);

// 2. Create enhanced metadata with learning enabled
const enhancedMetadata = {
  persona: JSON.stringify({
    traits: ["analytical", "helpful", "adaptive"],
    style: "professional",
    tone: "friendly"
  }),
  experience: "AI coding assistant specialized in blockchain development",
  voiceHash: "bafkreigh2akiscaild...",
  animationURI: "ipfs://Qm.../agent_avatar.mp4",
  vaultURI: "ipfs://Qm.../agent_vault.json",
  vaultHash: ethers.utils.keccak256(ethers.utils.toUtf8Bytes("vault_content")),
  // Learning fields
  learningEnabled: true,
  learningModule: merkleTreeLearning.address,
  learningTreeRoot: initialRoot,
  learningVersion: 1
};

// 3. Create the agent with enhanced metadata
const tx = await agentFactory.createAgent(
  "My Learning Agent",
  "MLA",
  logicAddress,
  "ipfs://metadata-uri",
  enhancedMetadata
);

console.log(`🧠 Learning agent created with evolving capabilities`);
```

### Upgrading Existing Agent to Learning

To enable learning on an existing simple agent:

```javascript
// Create initial learning tree
const learningTree = createLearningTree({ tokenId });
const initialRoot = ethers.utils.keccak256(
  ethers.utils.toUtf8Bytes(JSON.stringify(learningTree.branches))
);

// Enable learning on existing agent
const tx = await bap578Enhanced.enableLearning(
  tokenId,
  merkleTreeLearning.address,
  initialRoot
);

await tx.wait();
console.log(`🔄 Learning enabled for existing agent`);
```

### Recording Learning Interactions

To record interactions that help the agent learn:

```javascript
// Record successful interaction
<<<<<<< HEAD
await bap578Enhanced.recordInteraction(
=======
await BAP578Enhanced.recordInteraction(
>>>>>>> 484daefd
  tokenId,
  "code_generation",
  true // success
);

// Record failed interaction
<<<<<<< HEAD
await bap578Enhanced.recordInteraction(
=======
await BAP578Enhanced.recordInteraction(
>>>>>>> 484daefd
  tokenId,
  "bug_fixing", 
  false // failure
);

console.log(`📊 Interactions recorded for learning`);
```

### Checking Learning Progress

To view an agent's learning metrics:

```javascript
<<<<<<< HEAD
const { enabled, moduleAddress, metrics } = await bap578Enhanced.getLearningInfo(tokenId);
=======
const { enabled, moduleAddress, metrics } = await BAP578Enhanced.getLearningInfo(tokenId);
>>>>>>> 484daefd

if (enabled) {
  console.log(`🧠 Learning Module: ${moduleAddress}`);
  console.log(`📊 Total Interactions: ${metrics.totalInteractions}`);
  console.log(`🎯 Learning Events: ${metrics.learningEvents}`);
  console.log(`⚡ Learning Velocity: ${ethers.utils.formatUnits(metrics.learningVelocity, 18)}`);
  console.log(`🎖️ Confidence Score: ${ethers.utils.formatUnits(metrics.confidenceScore, 18)}`);
} else {
  console.log("📚 Agent using JSON light experience (learning disabled)");
}
```

### Executing Agent Actions

To execute an action with your agent (works for both simple and learning agents):

```javascript
// Encode the function call
const data = agentLogic.interface.encodeFunctionData("performTask", [
  param1,
  param2,
  param3
]);

// Execute the action
await agent.executeAction(data);

// For learning agents, interactions are automatically recorded
```

### Upgrading Agent Logic

To upgrade an agent's logic (works for both simple and learning agents):

```javascript
// Deploy new logic
const NewAgentLogic = await ethers.getContractFactory("NewAgentLogic");
const newAgentLogic = await NewAgentLogic.deploy();
await newAgentLogic.deployed();

// Update the agent's logic
await agent.setLogicAddress(newAgentLogic.address);
```

### Working with Experience Modules

To register a experience module:

```javascript
// Create module metadata
const moduleMetadata = JSON.stringify({
  context_id: "nfa578-experience-001",
  owner: ownerAddress,
  created: new Date().toISOString(),
  persona: "Strategic crypto analyst"
});

// Sign the registration
const messageHash = ethers.utils.solidityKeccak256(
  ["uint256", "address", "string"],
  [tokenId, moduleAddress, moduleMetadata]
);
const signature = await wallet.signMessage(ethers.utils.arrayify(messageHash));

// Register the module
await experienceRegistry.registerModule(
  tokenId,
  moduleAddress,
  moduleMetadata,
  signature
);
```

### Managing Vault Permissions

To delegate vault access:

```javascript
// Set expiry time (1 day from now)
const expiryTime = Math.floor(Date.now() / 1000) + 86400;

// Sign the delegation
const messageHash = ethers.utils.solidityKeccak256(
  ["uint256", "address", "uint256"],
  [tokenId, delegateAddress, expiryTime]
);
const signature = await wallet.signMessage(ethers.utils.arrayify(messageHash));

// Delegate access
await vaultManager.delegateAccess(
  tokenId,
  delegateAddress,
  expiryTime,
  signature
);
```

## Learning System Deep Dive

### Learning Tree Structure

Learning data is stored off-chain in a structured format with cryptographic verification:

```json
{
  "root": "0x...", // Merkle root (stored on-chain)
  "branches": {
    "codingStyle": {
      "indentation": "2-spaces",
      "naming": "camelCase",
      "patterns": ["functional", "modular"],
      "confidence": 0.85
    },
    "userPreferences": {
      "frameworks": ["React", "Vue"],
      "languages": ["TypeScript", "Solidity"],
      "testingStyle": "jest-focused"
    },
    "interactions": {
      "totalSessions": 47,
      "avgSessionLength": "23min",
      "successfulTasks": 89,
      "learningVelocity": 0.12
    }
  },
  "metadata": {
    "version": "1.0.0",
    "lastUpdated": "2025-01-20T10:00:00Z",
    "agentId": 123
  }
}
```

### Learning Metrics

The system tracks comprehensive learning metrics:

- **Total Interactions**: Number of user interactions
- **Learning Events**: Significant learning updates
- **Learning Velocity**: Rate of learning (events per day)
- **Confidence Score**: Overall agent confidence (0-1)
- **Milestones**: Achievement markers (100 interactions, 80% confidence, etc.)

### Security Features

- **Rate Limiting**: Maximum 50 learning updates per day per agent
- **Access Control**: Only agent owners can update learning
- **Cryptographic Verification**: All learning claims require Merkle proofs
- **Tamper-Proof History**: Learning history cannot be falsified

## Migration Strategy

### Phase 1: Foundation (Current)

- Enhanced metadata structure with learning flags
- Basic Merkle tree learning implementation
- Full backward compatibility maintained

### Phase 2: Advanced Learning (3-6 months)

- Specialized learning modules for different domains
- Cross-agent learning networks
- Learning marketplaces and reputation systems

### Phase 3: Ecosystem Evolution (6-12 months)

- Agent intelligence valuations
- Decentralized learning protocols
- AI agent collaboration networks

## Security Considerations

- **Circuit Breaker**: The protocol includes a dual-layer pause mechanism:
  - Global pause for system-wide emergencies
  - Contract-specific pauses for targeted intervention
  - Controlled by both governance and emergency multi-sig for rapid response
- **Reentrancy Protection**: All fund-handling functions are protected against reentrancy attacks
- **Gas Limits**: Delegatecall operations have gas limits to prevent out-of-gas attacks
- **Access Control**: Strict access control for sensitive operations
- **Balance Management**: Agents maintain their own balance for gas fees
- **Cryptographic Verification**: Signature-based verification for experience module registration and vault access
- **Time-based Permissions**: Delegated vault access with expiry times
- **Learning Security**: Rate limiting, access control, and cryptographic verification for all learning operations

## License

This project is licensed under the MIT License - see the LICENSE file for details.

## Contributing

Contributions are welcome! Please feel free to submit a Pull Request.

## Acknowledgements

- OpenZeppelin for their secure contract implementations
- BNB Chain team for their support of the BAP-578 standard
- The AI and blockchain communities for inspiring the learning capabilities<|MERGE_RESOLUTION|>--- conflicted
+++ resolved
@@ -205,13 +205,8 @@
 1. Clone the repository:
 
 ```bash
-<<<<<<< HEAD
 git clone https://github.com/ChatAndBuild/non-fungible-agents-BAP578.git
 cd non-fungible-agents-BAP578
-=======
-git clone https://github.com/yourusername/non-fungible-agents-BAP-578.git
-cd BAP578
->>>>>>> 484daefd
 ```
 
 2. Install dependencies:
@@ -344,22 +339,14 @@
 
 ```javascript
 // Record successful interaction
-<<<<<<< HEAD
-await bap578Enhanced.recordInteraction(
-=======
 await BAP578Enhanced.recordInteraction(
->>>>>>> 484daefd
   tokenId,
   "code_generation",
   true // success
 );
 
 // Record failed interaction
-<<<<<<< HEAD
-await bap578Enhanced.recordInteraction(
-=======
 await BAP578Enhanced.recordInteraction(
->>>>>>> 484daefd
   tokenId,
   "bug_fixing", 
   false // failure
@@ -373,11 +360,7 @@
 To view an agent's learning metrics:
 
 ```javascript
-<<<<<<< HEAD
-const { enabled, moduleAddress, metrics } = await bap578Enhanced.getLearningInfo(tokenId);
-=======
 const { enabled, moduleAddress, metrics } = await BAP578Enhanced.getLearningInfo(tokenId);
->>>>>>> 484daefd
 
 if (enabled) {
   console.log(`🧠 Learning Module: ${moduleAddress}`);
