--- conflicted
+++ resolved
@@ -1,8 +1,7 @@
 const { ethers } = require('hardhat');
 
 async function main() {
-<<<<<<< HEAD
-  console.log('🚀 Deploying BEP-007 Non-Fungible Agent contracts...\n');
+  console.log('🚀 Deploying BAP-578 Non-Fungible Agent contracts...\n');
 
   const [deployer] = await ethers.getSigners();
   console.log("deployer", deployer);
@@ -23,15 +22,15 @@
     await circuitBreaker.initialize(deployer.address, deployer.address);
     console.log('✅ CircuitBreaker deployed to:', circuitBreaker.address);
 
-    // Deploy BEP007
-    console.log('\n📋 2. Deploying BEP007...');
-    const BEP007 = await ethers.getContractFactory('BEP007');
-    const bep007 = await BEP007.deploy();
-    await bep007.deployed();
+    // Deploy BAP578
+    console.log('\n📋 2. Deploying BAP578...');
+    const BAP578 = await ethers.getContractFactory('BAP578');
+    const bap578 = await BAP578.deploy();
+    await bap578.deployed();
     
-    // Initialize BEP007
-    await bep007.initialize('BEP007 Non-Fungible Agents', 'NFA', circuitBreaker.address);
-    console.log('✅ BEP007 deployed to:', bep007.address);
+    // Initialize BAP578
+    await bap578.initialize('BAP578 Non-Fungible Agents', 'NFA', circuitBreaker.address);
+    console.log('✅ BAP578 deployed to:', bap578.address);
 
     // Deploy MerkleTreeLearning
     console.log('\n📋 3. Deploying MerkleTreeLearning...');
@@ -50,30 +49,30 @@
     await agentFactory.deployed();
     
     // Initialize AgentFactory
-    await agentFactory.initialize(bep007.address, deployer.address, merkleLearning.address);
+    await agentFactory.initialize(bap578.address, deployer.address, merkleLearning.address);
     console.log('✅ AgentFactory deployed to:', agentFactory.address);
 
-    // Deploy BEP007Governance
-    console.log('\n📋 5. Deploying BEP007Governance...');
-    const BEP007Governance = await ethers.getContractFactory('BEP007Governance');
-    const governance = await BEP007Governance.deploy();
+    // Deploy BAP578Governance
+    console.log('\n📋 5. Deploying BAP578Governance...');
+    const BAP578Governance = await ethers.getContractFactory('BAP578Governance');
+    const governance = await BAP578Governance.deploy();
     await governance.deployed();
     
-    // Initialize BEP007Governance
+    // Initialize BAP578Governance
     await governance.initialize(
-      bep007.address,
+      bap578.address,
       deployer.address,
       7, // 7 days voting period
       10, // 10% quorum
       2  // 2 days execution delay
     );
-    console.log('✅ BEP007Governance deployed to:', governance.address);
+    console.log('✅ BAP578Governance deployed to:', governance.address);
 
     // Deploy CreatorAgent template
     console.log('\n📋 6. Deploying CreatorAgent template...');
     const CreatorAgent = await ethers.getContractFactory('CreatorAgent');
     const creatorAgent = await CreatorAgent.deploy(
-      bep007.address,
+      bap578.address,
       'Template Creator',
       'Template creator agent',
       'General'
@@ -104,10 +103,10 @@
     console.log('----------------------------------------------------');
     console.log('📋 Contract Addresses:');
     console.log('CircuitBreaker:', circuitBreaker.address);
-    console.log('BEP007:', bep007.address);
+    console.log('BAP578:', bap578.address);
     console.log('MerkleTreeLearning:', merkleLearning.address);
     console.log('AgentFactory:', agentFactory.address);
-    console.log('BEP007Governance:', governance.address);
+    console.log('BAP578Governance:', governance.address);
     console.log('CreatorAgent Template:', creatorAgent.address);
     console.log('----------------------------------------------------');
     console.log('💡 Update your .env file with these addresses');
@@ -118,103 +117,6 @@
     console.error('❌ Deployment failed:', error);
     throw error;
   }
-=======
-  console.log('Deploying BAP-578 Non-Fungible Agent contracts...');
-
-  // Get the contract factories
-  const CircuitBreaker = await ethers.getContractFactory('CircuitBreaker');
-  const BAP578Treasury = await ethers.getContractFactory('BAP578Treasury');
-  const BAP578Governance = await ethers.getContractFactory('BAP578Governance');
-  const ExperienceModuleRegistry = await ethers.getContractFactory('ExperienceModuleRegistry');
-  const VaultPermissionManager = await ethers.getContractFactory('VaultPermissionManager');
-  const AgentFactory = await ethers.getContractFactory('AgentFactory');
-
-  // Deploy CircuitBreaker first
-  console.log('Deploying CircuitBreaker...');
-  const circuitBreaker = await CircuitBreaker.deploy();
-  await circuitBreaker.deployed();
-  console.log('CircuitBreaker deployed to:', circuitBreaker.address);
-
-  // Deploy Treasury
-  console.log('Deploying BAP578Treasury...');
-  const treasury = await BAP578Treasury.deploy();
-  await treasury.deployed();
-  console.log('BAP578Treasury deployed to:', treasury.address);
-
-  // Deploy Governance
-  console.log('Deploying BAP578Governance...');
-  const governance = await BAP578Governance.deploy(circuitBreaker.address, treasury.address);
-  await governance.deployed();
-  console.log('BAP578Governance deployed to:', governance.address);
-
-  // Set governance as admin in CircuitBreaker
-  console.log('Setting governance as admin in CircuitBreaker...');
-  await circuitBreaker.setGovernance(governance.address);
-  console.log('Governance set as admin in CircuitBreaker');
-
-  // Deploy ExperienceModuleRegistry
-  console.log('Deploying ExperienceModuleRegistry...');
-  const experienceRegistry = await ExperienceModuleRegistry.deploy(circuitBreaker.address);
-  await experienceRegistry.deployed();
-  console.log('ExperienceModuleRegistry deployed to:', experienceRegistry.address);
-
-  // Deploy VaultPermissionManager
-  console.log('Deploying VaultPermissionManager...');
-  const vaultManager = await VaultPermissionManager.deploy(circuitBreaker.address);
-  await vaultManager.deployed();
-  console.log('VaultPermissionManager deployed to:', vaultManager.address);
-
-  // Deploy AgentFactory
-  console.log('Deploying AgentFactory...');
-  const agentFactory = await AgentFactory.deploy(
-    circuitBreaker.address,
-    experienceRegistry.address,
-    vaultManager.address,
-    treasury.address,
-  );
-  await agentFactory.deployed();
-  console.log('AgentFactory deployed to:', agentFactory.address);
-
-  // Deploy template contracts
-  console.log('Deploying template contracts...');
-
-  const DeFiAgent = await ethers.getContractFactory('DeFiAgent');
-  const defiAgent = await DeFiAgent.deploy();
-  await defiAgent.deployed();
-  console.log('DeFiAgent template deployed to:', defiAgent.address);
-
-  const GameAgent = await ethers.getContractFactory('GameAgent');
-  const gameAgent = await GameAgent.deploy();
-  await gameAgent.deployed();
-  console.log('GameAgent template deployed to:', gameAgent.address);
-
-  const DAOAgent = await ethers.getContractFactory('DAOAgent');
-  const daoAgent = await DAOAgent.deploy();
-  await daoAgent.deployed();
-  console.log('DAOAgent template deployed to:', daoAgent.address);
-
-  // Approve templates in AgentFactory
-  console.log('Approving templates in AgentFactory...');
-  await agentFactory.approveTemplate(defiAgent.address, 'DeFi', '1.0.0');
-  await agentFactory.approveTemplate(gameAgent.address, 'Game', '1.0.0');
-  await agentFactory.approveTemplate(daoAgent.address, 'DAO', '1.0.0');
-  console.log('Templates approved in AgentFactory');
-
-  console.log('Deployment complete!');
-  console.log('----------------------------------------------------');
-  console.log('Contract Addresses:');
-  console.log('CircuitBreaker:', circuitBreaker.address);
-  console.log('BAP578Treasury:', treasury.address);
-  console.log('BAP578Governance:', governance.address);
-  console.log('ExperienceModuleRegistry:', experienceRegistry.address);
-  console.log('VaultPermissionManager:', vaultManager.address);
-  console.log('AgentFactory:', agentFactory.address);
-  console.log('DeFiAgent Template:', defiAgent.address);
-  console.log('GameAgent Template:', gameAgent.address);
-  console.log('DAOAgent Template:', daoAgent.address);
-  console.log('----------------------------------------------------');
-  console.log('Update your .env file with these addresses');
->>>>>>> 4186b499
 }
 
 main()
