--- conflicted
+++ resolved
@@ -17,41 +17,29 @@
     MockAgentLogic = await ethers.getContractFactory('MockAgentLogic');
     [owner, addr1, addr2, ...addrs] = await ethers.getSigners();
 
-<<<<<<< HEAD
-    // Deploy BEP007 first since MockAgentLogic needs its address
-    bep007 = await BEP007.deploy();
-    await bep007.deployed();
-    await bep007.initialize('Non-Fungible Agent', 'NFA', owner.address);
-
-    // Deploy MockAgentLogic with required constructor arguments
-    mockAgentLogic = await MockAgentLogic.deploy(
-      bep007.address, // agentToken
-      'Test Agent', // name
-      'A test agent for BEP007', // description
-      'Testing and validation', // experience
-      ['testing', 'validation'], // capabilities
-      ['unit_testing', 'integration_testing'], // learningDomains
-    );
-=======
     // Deploy CircuitBreaker
-    circuitBreaker = await upgrades.deployProxy(
-      CircuitBreaker,
-      [owner.address, owner.address],
-      { initializer: "initialize"}
-    );
+    circuitBreaker = await upgrades.deployProxy(CircuitBreaker, [owner.address, owner.address], {
+      initializer: 'initialize',
+    });
     await circuitBreaker.deployed();
 
     // Deploy BEP007 with CircuitBreaker
     bep007 = await upgrades.deployProxy(
       BEP007,
-      ["Non-Fungible Agent", "NFA", circuitBreaker.address],
-      { initializer: "initialize", kind: "uups" }
+      ['Non-Fungible Agent', 'NFA', circuitBreaker.address],
+      { initializer: 'initialize', kind: 'uups' },
     );
     await bep007.deployed();
 
     // Deploy MockAgentLogic
-    mockAgentLogic = await MockAgentLogic.deploy(bep007.address, "Non-Fungible Agent", "NFA Description", "NFA Experience", ["capability 1"], ["domain.com"]);
->>>>>>> 0f66f1fd
+    mockAgentLogic = await MockAgentLogic.deploy(
+      bep007.address,
+      'Non-Fungible Agent',
+      'NFA Description',
+      'NFA Experience',
+      ['capability 1'],
+      ['domain.com'],
+    );
     await mockAgentLogic.deployed();
   });
 
@@ -64,13 +52,10 @@
       expect(await bep007.name()).to.equal('Non-Fungible Agent');
       expect(await bep007.symbol()).to.equal('NFA');
     });
-<<<<<<< HEAD
-=======
 
     it('Should set the right circuit breaker', async function () {
       expect(await bep007.governance()).to.equal(circuitBreaker.address);
     });
->>>>>>> 0f66f1fd
   });
 
   describe('Agent Creation', function () {
@@ -85,21 +70,9 @@
         vaultHash: ethers.utils.formatBytes32String('test-vault-hash'),
       };
 
-<<<<<<< HEAD
-      await expect(
-        bep007.createAgent(addr1.address, mockAgentLogic.address, metadataURI, extendedMetadata),
-      )
-        .to.emit(bep007, 'Transfer')
-        .withArgs(ethers.constants.AddressZero, addr1.address, 1);
-=======
-
-      await bep007["createAgent(address,address,string,(string,string,string,string,string,bytes32))"](
-        addr1.address,
-        mockAgentLogic.address,
-        metadataURI,
-        extendedMetadata,
-      );
->>>>>>> 0f66f1fd
+      await bep007[
+        'createAgent(address,address,string,(string,string,string,string,string,bytes32))'
+      ](addr1.address, mockAgentLogic.address, metadataURI, extendedMetadata);
 
       const tokenId = 1; // First token ID
       expect(await bep007.ownerOf(tokenId)).to.equal(addr1.address);
@@ -115,12 +88,7 @@
 
       const agentState = await bep007.getState(tokenId);
       expect(agentState.logicAddress).to.equal(mockAgentLogic.address);
-<<<<<<< HEAD
-      expect(agentState.status).to.equal(0); // Status.Active = 0
-      expect(agentState.balance).to.equal(0);
-=======
       expect(agentState.status).to.equal(1);
->>>>>>> 0f66f1fd
     });
   });
 
@@ -139,12 +107,9 @@
         vaultHash: ethers.utils.formatBytes32String('test-vault-hash'),
       };
 
-      await bep007["createAgent(address,address,string,(string,string,string,string,string,bytes32))"](
-        addr1.address,
-        mockAgentLogic.address,
-        metadataURI,
-        extendedMetadata,
-      );
+      await bep007[
+        'createAgent(address,address,string,(string,string,string,string,string,bytes32))'
+      ](addr1.address, mockAgentLogic.address, metadataURI, extendedMetadata);
 
       tokenId = 1; // First token ID
 
@@ -153,12 +118,11 @@
     });
 
     it('Should execute an action successfully', async function () {
-<<<<<<< HEAD
-      const data = mockAgentLogic.interface.encodeFunctionData('testAction', [42]);
-=======
       // Encode the function call to the mock agent's startConversation method
-      const data = mockAgentLogic.interface.encodeFunctionData('startConversation', [owner.address, "Topic 1"]);
->>>>>>> 0f66f1fd
+      const data = mockAgentLogic.interface.encodeFunctionData('startConversation', [
+        owner.address,
+        'Topic 1',
+      ]);
 
       await expect(bep007.connect(addr1).executeAction(tokenId, data))
         .to.emit(bep007, 'ActionExecuted')
@@ -179,7 +143,14 @@
 
     it('Should update logic address', async function () {
       const NewMockAgentLogic = await ethers.getContractFactory('MockAgentLogic');
-      const newMockAgentLogic = await NewMockAgentLogic.deploy(bep007.address, "Non-Fungible Agent", "NFA", "asdf", ["asdf"], ["asdf"]);
+      const newMockAgentLogic = await NewMockAgentLogic.deploy(
+        bep007.address,
+        'Non-Fungible Agent',
+        'NFA',
+        'asdf',
+        ['asdf'],
+        ['asdf'],
+      );
       await newMockAgentLogic.deployed();
 
       await expect(bep007.connect(addr1).setLogicAddress(tokenId, newMockAgentLogic.address))
@@ -252,37 +223,13 @@
         vaultHash: ethers.utils.formatBytes32String('test-vault-hash'),
       };
 
-      await bep007["createAgent(address,address,string,(string,string,string,string,string,bytes32))"](
-        addr1.address,
-        mockAgentLogic.address,
-        metadataURI,
-        extendedMetadata,
-      );
+      await bep007[
+        'createAgent(address,address,string,(string,string,string,string,string,bytes32))'
+      ](addr1.address, mockAgentLogic.address, metadataURI, extendedMetadata);
 
       tokenId = 1;
     });
 
-<<<<<<< HEAD
-    it('Should allow owner to pause and unpause agent', async function () {
-      await expect(bep007.connect(addr1).setAgentActive(tokenId, false))
-        .to.emit(bep007, 'StatusChanged')
-        .withArgs(bep007.address, 1); // Status.Paused = 1
-
-      let agentState = await bep007.getState(tokenId);
-      expect(agentState.status).to.equal(1); // Status.Paused
-
-      await expect(bep007.connect(addr1).setAgentActive(tokenId, true))
-        .to.emit(bep007, 'StatusChanged')
-        .withArgs(bep007.address, 0); // Status.Active = 0
-
-      agentState = await bep007.getState(tokenId);
-      expect(agentState.status).to.equal(0); // Status.Active
-    });
-
-    it('Should prevent non-owner from changing agent status', async function () {
-      await expect(bep007.connect(addr2).setAgentActive(tokenId, false)).to.be.revertedWith(
-        'BEP007: caller is not owner',
-=======
     it('Should pause and unpause an agent', async function () {
       // Pause the agent
       await bep007.connect(addr1).pause(tokenId);
@@ -304,10 +251,12 @@
       await circuitBreaker.setGlobalPause(true);
 
       // Try to execute an action (should fail)
-      const data = mockAgentLogic.interface.encodeFunctionData('startConversation', [owner.address, "Topic 1"]);
+      const data = mockAgentLogic.interface.encodeFunctionData('startConversation', [
+        owner.address,
+        'Topic 1',
+      ]);
       await expect(bep007.connect(addr1).executeAction(tokenId, data)).to.be.revertedWith(
         'CircuitBreaker: globally paused',
->>>>>>> 0f66f1fd
       );
     });
   });
